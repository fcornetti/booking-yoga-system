<<<<<<< HEAD
This is just a test another change
=======
This is just a test another change last time for tonight
>>>>>>> 256a8f76
<|MERGE_RESOLUTION|>--- conflicted
+++ resolved
@@ -1,5 +1,2 @@
-<<<<<<< HEAD
 This is just a test another change
-=======
-This is just a test another change last time for tonight
->>>>>>> 256a8f76
+This is just a test another change last time for tonight